--- conflicted
+++ resolved
@@ -157,7 +157,6 @@
 const CLUSCtrlVerKey string = CLUSStateStore + "ctrl_ver"
 const CLUSExpiredTokenStore string = CLUSStateStore + "expired_token/"
 const CLUSImportStore string = CLUSStateStore + "import/"
-const CLUSUpgradeInfoStore string = CLUSStateStore + "upgrade_info/"
 
 func CLUSExpiredTokenKey(token string) string {
 	return fmt.Sprintf("%s%s", CLUSExpiredTokenStore, token)
@@ -2609,16 +2608,6 @@
 
 // Telemetry (upgrade responder)
 type CLUSCheckUpgradeVersion struct {
-<<<<<<< HEAD
-	Version     string
-	ReleaseDate string
-	Tag         string
-}
-
-type CLUSCheckUpgradeInfo struct {
-	MinUpgradeVersion CLUSCheckUpgradeVersion
-	MaxUpgradeVersion CLUSCheckUpgradeVersion
-=======
 	Version     string `json:"version"`
 	ReleaseDate string `json:"release_date"`
 	Tag         string `json:"tag"`
@@ -2628,7 +2617,6 @@
 	MinUpgradeVersion CLUSCheckUpgradeVersion `json:"min_upgrade_version"`
 	MaxUpgradeVersion CLUSCheckUpgradeVersion `json:"max_upgrade_version"`
 	LastUploadTime    time.Time               `json:"last_upload_time"`
->>>>>>> a69e1343
 }
 
 // throttled events/logs
