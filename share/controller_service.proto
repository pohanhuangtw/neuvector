syntax = "proto3";

package share;

import "common.proto";
import "scan.proto";


service ControllerCapService {
  rpc IsGRPCCompressed(RPCVoid) returns (CLUSBoolean);
}

message AdapterScanImageRequest {
    string Registry = 1;
    string Repository = 2;
    string Tag = 3;
    string Token = 4;
    bool ScanLayers = 5;
    string AdapterVersion = 6;
}

message GetScannersResponse {
    uint32 Scanners = 1;
    uint32 MaxScanners = 2;
    uint32 IdleScanners = 3;
    string ScannerVersion = 4;
    string ScannerDBTime = 5;
}

service ControllerScanAdapterService {
  rpc GetScanners(RPCVoid) returns (GetScannersResponse);
  rpc ScanImage(AdapterScanImageRequest) returns (ScanResult);
}

message ScannerRegisterData {
    string CVEDBVersion = 1;
    string CVEDBCreateTime = 2;
    map<string, ScanVulnerability> CVEDB = 3;
    string RPCServer = 4;
    uint32 RPCServerPort = 5;
    string ID = 6;
}

message ScannerDeregisterData {
    string ID = 1;
}

service ControllerScanService {
  rpc ScannerRegister(ScannerRegisterData) returns (RPCVoid);
  rpc ScannerRegisterStream(stream ScannerRegisterData) returns (RPCVoid);
  rpc ScannerDeregister(ScannerDeregisterData) returns (RPCVoid);
  rpc SubmitScanResult(ScanResult) returns (RPCVoid);
}

message CLUSFilePacket {
    bytes Data = 1;
    string Name = 2;
    uint32 Len = 3;
}

service ControllerUpgradeService {
  rpc UpgradeScannerDB(stream CLUSFilePacket) returns (RPCVoid);
  rpc SupportRegularDB(RPCVoid) returns (CLUSBoolean);
  rpc SupportUpgradeDB(RPCVoid) returns (CLUSBoolean);
}

message CLUSAdmissionRequest {
    string ID = 1;
    string HostID = 2;
    int64 HostCPUs = 3;
    int64 HostMemory = 4;
}

message CLUSAdmissionResponse {
    bool Allowed = 1;
    string Reason = 2;
}

message CLUSProcProfileReq {
    string	GroupName = 1;
    string	Name      = 2;
    string	Path      = 3;
    string	User      = 4;
    int32   Uid       = 5;
    bytes   Hash      = 6;
    string	Action    = 7;
}
message CLUSProcProfileArray {
    repeated CLUSProcProfileReq Processes = 1;
}

message CLUSFileAccessRuleReq{
    string	GroupName = 1;
    string	Filter    = 2;
    string	Path      = 3;
}

message CLUSFileAccessRuleArray {
    repeated CLUSFileAccessRuleReq Rules = 1;
}

message CLUSConnection {
    string AgentID = 1;
    string HostID = 2;
    string ClientWL = 3;
    string ServerWL = 4;
    bytes ClientIP = 5;
    bytes ServerIP = 6;
    string Scope = 7;
    string Network = 8;
    uint32 ClientPort = 9;
    uint32 ServerPort = 10;
    uint32 IPProto = 11;
    uint32 Application = 12;
    uint64 Bytes = 13;
    uint32 Sessions = 14;
    uint32 FirstSeenAt = 15;
    uint32 LastSeenAt = 16;
    uint32 ThreatID = 17;
    uint32 Severity = 18;
    uint32 PolicyAction = 19;
    bool Ingress = 20;
    bool ExternalPeer = 21;
    bool LocalPeer = 22;
    uint32 PolicyId = 23;
    uint32 Violates = 24;
    string LogUID = 25;
    bool Xff = 26;
    bool SvcExtIP = 27;
    bool ToSidecar = 28;
    bool MeshToSvr = 29;
    bool LinkLocal = 30;
    bool TmpOpen = 31;
    bool UwlIp = 32;
<<<<<<< HEAD
    string FQDN = 33;
=======
    string Fqdn = 33;
>>>>>>> 05a402e6
}

message CLUSConnectionArray {
    repeated CLUSConnection Connections = 1;
}

enum ReportRespAction {
    Done = 0;
    Resend = 1;
}

message CLUSReportResponse {
    ReportRespAction Action = 1;
    uint32 ReportInterval = 2;
}

service ControllerAgentService {
  rpc RequestAdmission(CLUSAdmissionRequest) returns (CLUSAdmissionResponse);
  rpc ReportProcProfile(CLUSProcProfileArray) returns (CLUSReportResponse);
  rpc ReportFileAccessRule(CLUSFileAccessRuleArray) returns (CLUSReportResponse);
  rpc ReportConnections(CLUSConnectionArray) returns (CLUSReportResponse);
}

message CLUSSyncRequest {
    string Category = 1;
    string From = 2;
}

message CLUSSyncReply {
    string Category = 1;
    bytes  Data = 2;
}

message CLUSControllerCounter {
    uint32 GraphNodes = 1;
    uint32 GoRoutines = 2;
    bytes Lsof = 3;
    bytes PS = 4;
    uint32 ScanTasks = 5;
}

message CLUSGraphOps {
    string From = 1;
    string To = 2;
    string Endpoint = 3;
    string Alias = 4;
}

message CLUSPolicyRuleCheck {
    uint32 ID = 1;
    string From = 2;
    string To = 3;
    string Ports = 4;
    repeated uint32 Applications = 5;
    bool Learned = 6 [deprecated=true];
    bool Disabled = 7;
    int64 CreatedTS = 8;
    int64 LastModTS = 9;
}

message CLUSPolicyRuleMismatch {
    CLUSPolicyRuleCheck ClusterRule = 1;
    CLUSPolicyRuleCheck LearnedRule = 2;
}

message CLUSPolicySyncStatus {
    bool Leader = 1;
    uint32 GraphNodeCount = 2;
    uint32 LearnedRuleMax = 3;
    repeated CLUSPolicyRuleMismatch Mismatches = 4;
}

enum StoreWatcherAction {
    PauseWatcher = 0;
    ResumeWatcher = 1;
}

message CLUSStoreWatcherInfo {
    string CtrlerID = 1;
    string Key = 2;
    StoreWatcherAction Action = 3;
}

enum KickLoginSessionsType {
    KickByServer = 0;
    KickByFed = 1;
    KickByUser = 2;
}

message CLUSKickLoginSessionsRequest {
    string CtrlerID = 1;
    KickLoginSessionsType Type = 2;
    string Server = 3;
    string UserFullname = 4;
    string UserServer = 5;
    string UserName = 6;
}

message CLUSLoginTokenInfo {
    string CtrlerID = 1;
    string LoginID = 2;
    string UserFullname = 3;
    string LoginToken = 4;
}

message CLUSKubernetesResInfo {
    string DocKey = 1;
    string Data = 2;			
}

service ControllerCtrlService {
  rpc ReqSync(CLUSSyncRequest) returns (CLUSSyncReply);
  rpc ReqSyncStream(CLUSSyncRequest) returns (stream CLUSSyncReply);
  rpc ReportConnections(CLUSConnectionArray) returns (RPCVoid);
  rpc GetControllerCounter(RPCVoid) returns (CLUSControllerCounter);
  rpc DeleteConversation(CLUSGraphOps) returns (RPCVoid);
  rpc DeleteEndpoint(CLUSGraphOps) returns (RPCVoid);
  rpc SetEndpointAlias(CLUSGraphOps) returns (RPCVoid);
  rpc CheckPolicySyncStatus(RPCVoid) returns (CLUSPolicySyncStatus);
  rpc TriggerSync(RPCVoid) returns (RPCVoid);
  rpc ProfilingCmd(CLUSProfilingRequest) returns (RPCVoid);
  rpc TriggerSyncLearnedPolicy(RPCVoid) returns (RPCVoid);
  rpc PauseResumeStoreWatcher(CLUSStoreWatcherInfo) returns (RPCVoid);
  rpc KickLoginSessions(CLUSKickLoginSessionsRequest) returns (RPCVoid);
  rpc GetStats(RPCVoid) returns (CLUSStats);
  rpc ResetLoginTokenTimer(share.CLUSLoginTokenInfo) returns (RPCVoid);
  rpc ReportK8sResToOPA(share.CLUSKubernetesResInfo) returns (RPCVoid);
}<|MERGE_RESOLUTION|>--- conflicted
+++ resolved
@@ -53,9 +53,9 @@
 }
 
 message CLUSFilePacket {
-    bytes Data = 1;
-    string Name = 2;
-    uint32 Len = 3;
+	bytes Data = 1;
+	string Name = 2;
+	uint32 Len = 3;
 }
 
 service ControllerUpgradeService {
@@ -77,22 +77,22 @@
 }
 
 message CLUSProcProfileReq {
-    string	GroupName = 1;
-    string	Name      = 2;
-    string	Path      = 3;
-    string	User      = 4;
-    int32   Uid       = 5;
-    bytes   Hash      = 6;
-    string	Action    = 7;
+	string	GroupName = 1;
+	string	Name      = 2;
+	string	Path      = 3;
+	string	User      = 4;
+	int32   Uid       = 5;
+	bytes   Hash      = 6;
+	string	Action    = 7;
 }
 message CLUSProcProfileArray {
     repeated CLUSProcProfileReq Processes = 1;
 }
 
 message CLUSFileAccessRuleReq{
-    string	GroupName = 1;
-    string	Filter    = 2;
-    string	Path      = 3;
+	string	GroupName = 1;
+	string	Filter    = 2;
+	string	Path      = 3;
 }
 
 message CLUSFileAccessRuleArray {
@@ -100,43 +100,39 @@
 }
 
 message CLUSConnection {
-    string AgentID = 1;
-    string HostID = 2;
-    string ClientWL = 3;
-    string ServerWL = 4;
-    bytes ClientIP = 5;
+	string AgentID = 1;
+	string HostID = 2;
+	string ClientWL = 3;
+	string ServerWL = 4;
+	bytes ClientIP = 5;
     bytes ServerIP = 6;
-    string Scope = 7;
-    string Network = 8;
-    uint32 ClientPort = 9;
-    uint32 ServerPort = 10;
-    uint32 IPProto = 11;
-    uint32 Application = 12;
-    uint64 Bytes = 13;
-    uint32 Sessions = 14;
-    uint32 FirstSeenAt = 15;
-    uint32 LastSeenAt = 16;
-    uint32 ThreatID = 17;
-    uint32 Severity = 18;
-    uint32 PolicyAction = 19;
-    bool Ingress = 20;
-    bool ExternalPeer = 21;
-    bool LocalPeer = 22;
-    uint32 PolicyId = 23;
-    uint32 Violates = 24;
+	string Scope = 7;
+	string Network = 8;
+	uint32 ClientPort = 9;
+	uint32 ServerPort = 10;
+	uint32 IPProto = 11;
+	uint32 Application = 12;
+	uint64 Bytes = 13;
+	uint32 Sessions = 14;
+	uint32 FirstSeenAt = 15;
+	uint32 LastSeenAt = 16;
+	uint32 ThreatID = 17;
+	uint32 Severity = 18;
+	uint32 PolicyAction = 19;
+	bool Ingress = 20;
+	bool ExternalPeer = 21;
+	bool LocalPeer = 22;
+	uint32 PolicyId = 23;
+	uint32 Violates = 24;
     string LogUID = 25;
-    bool Xff = 26;
-    bool SvcExtIP = 27;
-    bool ToSidecar = 28;
-    bool MeshToSvr = 29;
-    bool LinkLocal = 30;
-    bool TmpOpen = 31;
-    bool UwlIp = 32;
-<<<<<<< HEAD
+	bool Xff = 26;
+	bool SvcExtIP = 27;
+	bool ToSidecar = 28;
+	bool MeshToSvr = 29;
+	bool LinkLocal = 30;
+	bool TmpOpen = 31;
+	bool UwlIp = 32;
     string FQDN = 33;
-=======
-    string Fqdn = 33;
->>>>>>> 05a402e6
 }
 
 message CLUSConnectionArray {
@@ -161,20 +157,20 @@
 }
 
 message CLUSSyncRequest {
-    string Category = 1;
-    string From = 2;
+	string Category = 1;
+	string From = 2;
 }
 
 message CLUSSyncReply {
-    string Category = 1;
-    bytes  Data = 2;
+	string Category = 1;
+	bytes  Data = 2;
 }
 
 message CLUSControllerCounter {
-    uint32 GraphNodes = 1;
-    uint32 GoRoutines = 2;
-    bytes Lsof = 3;
-    bytes PS = 4;
+	uint32 GraphNodes = 1;
+	uint32 GoRoutines = 2;
+	bytes Lsof = 3;
+	bytes PS = 4;
     uint32 ScanTasks = 5;
 }
 
@@ -229,8 +225,8 @@
 message CLUSKickLoginSessionsRequest {
     string CtrlerID = 1;
     KickLoginSessionsType Type = 2;
-    string Server = 3;
-    string UserFullname = 4;
+	string Server = 3;
+	string UserFullname = 4;
     string UserServer = 5;
     string UserName = 6;
 }
