package db

import (
	"bytes"
	"database/sql"
	"encoding/gob"
	"encoding/json"
	"errors"
	"fmt"
	"io/ioutil"
	"net/http"
	"os"
	"strings"
	"time"

	"github.com/doug-martin/goqu/v9"
	"github.com/doug-martin/goqu/v9/exp"
	"github.com/mattn/go-sqlite3"
	_ "github.com/mattn/go-sqlite3"
	"github.com/neuvector/neuvector/controller/api"
	"github.com/neuvector/neuvector/share/utils"
	log "github.com/sirupsen/logrus"
)

func GetVulnerabilityQuery(r *http.Request) (*VulQueryFilter, error) {
	q := &VulQueryFilter{
		Filters: &api.VulQueryFilterViewModel{},
	}
	q.QueryToken = r.URL.Query().Get("token")
	q.QueryStart = getQueryParamInteger(r, startQueryParam, defaultStart)
	q.QueryCount = getQueryParamInteger(r, rowQueryParam, defaultRowCount)
	q.Debug = getQueryParamInteger(r, "debug", defaultDebugMode)
	q.PerfTest = getQueryParamInteger(r, "perftest", defaultDebugMode)
	q.Filters.DebugCVEName = r.URL.Query().Get("debugcve")

	// for performance test
	q.CreateDummyAsset_Enable = getQueryParamInteger(r, "createdummyasset", 0)
	if q.CreateDummyAsset_Enable == 1 {
		q.CreateDummyAsset_CVE = getQueryParamInteger(r, "howmany_cve", 0)
		q.CreateDummyAsset_Asset = getQueryParamInteger(r, "howmany_asset", 0)
		q.CreateDummyAsset_CVE_per_asset = getQueryParamInteger(r, "howmany_cve_per_asset", 0)
	}

	if r.Method == http.MethodPatch || r.Method == http.MethodPost {
		body, err := ioutil.ReadAll(r.Body)
		if err != nil {
			return nil, err
		}

		bodyStr := string(body)
		if len(bodyStr) > 0 {
			if err := json.Unmarshal(body, &q.Filters); err != nil {
				return nil, err
			}
		}
	}

	q.Filters.ScoreType = validateOrDefault(q.Filters.ScoreType, []string{"v2", "v3"}, "v3")
	q.Filters.ViewType = validateOrDefault(q.Filters.ViewType, []string{"all", "containers", "infrastructure", "registry"}, "all")
	q.Filters.SeverityType = validateOrDefault(q.Filters.SeverityType, []string{"all", "high", "medium", "low"}, "all")
	q.Filters.PackageType = validateOrDefault(q.Filters.PackageType, []string{"all", "withfix", "withoutfix"}, "all")
	q.Filters.PublishedType = validateOrDefault(q.Filters.PublishedType, []string{"all", "before", "after"}, "all")

	q.Filters.ServiceNameMatchType = validateOrDefault(q.Filters.ServiceNameMatchType, []string{"equals", "contains"}, "")
	q.Filters.ImageNameMatchType = validateOrDefault(q.Filters.ImageNameMatchType, []string{"equals", "contains"}, "")
	q.Filters.NodeNameMatchType = validateOrDefault(q.Filters.NodeNameMatchType, []string{"equals", "contains"}, "")
	q.Filters.ContainerNameMatchType = validateOrDefault(q.Filters.ContainerNameMatchType, []string{"equals", "contains"}, "")

	q.Filters.OrderByColumn = validateOrDefault(q.Filters.OrderByColumn, []string{"name", "score", "score_v3", "published_timestamp", "impact"}, "name")
	q.Filters.OrderByType = validateOrDefault(q.Filters.OrderByType, []string{"asc", "desc"}, "desc")

	if r.Method == http.MethodGet {
		// For the GET request to /v1/vulasset, users have the ability to modify the sorting column during pagination.
		q.Filters.OrderByColumn = r.URL.Query().Get("orderbyColumn")
		q.Filters.OrderByType = r.URL.Query().Get("orderby")

		q.Filters.OrderByColumn = validateOrDefault(q.Filters.OrderByColumn, []string{"name", "score", "score_v3", "published_timestamp", "impact"}, "")
		q.Filters.OrderByType = validateOrDefault(q.Filters.OrderByType, []string{"asc", "desc"}, "")

		q.Filters.LastModifiedTime = getQueryParamInteger64(r, "lastmtime", 0)

		// quick filter
		q.Filters.QuickFilter = r.URL.Query().Get("qf")
		if q.Filters.QuickFilter != "" {
			q.Filters.ScoreType = r.URL.Query().Get("scoretype")
			q.Filters.ScoreType = validateOrDefault(q.Filters.ScoreType, []string{"v2", "v3"}, "v3")
		}
	}

	return q, nil
}

func (q *VulQueryFilter) GetAssestBasedFilters() map[string]int {
	stats := make(map[string]int)

	if (q.Filters.MatchType4Ns == "equals" || q.Filters.MatchType4Ns == "contains") && len(q.Filters.SelectedDomains) > 0 {
		stats[AssetRuleDomain] = 1
	}

	if (q.Filters.ServiceNameMatchType == "equals" || q.Filters.ServiceNameMatchType == "contains") && q.Filters.ServiceName != "" {
		stats[AssetRuleService] = 1
	}

	if (q.Filters.NodeNameMatchType == "equals" || q.Filters.NodeNameMatchType == "contains") && q.Filters.NodeName != "" {
		stats[AssetRuleNode] = 1
	}

	if (q.Filters.ImageNameMatchType == "equals" || q.Filters.ImageNameMatchType == "contains") && q.Filters.ImageName != "" {
		stats[AssetRuleImage] = 1
	}

	if (q.Filters.ContainerNameMatchType == "equals" || q.Filters.ContainerNameMatchType == "contains") && q.Filters.ContainerName != "" {
		stats[AssetRuleContainer] = 1
	}

	stats[AssetRulePlatform] = 1

	return stats
}

func catchMeGetAll() {
	fmt.Println()
}

func FilterVulAssetsV2(allowed map[string]utils.Set, queryFilter *VulQueryFilter, filteredMap map[string]bool) ([]*DbVulAsset, int, []string, error) {
	dialect := goqu.Dialect("sqlite3")
	db := dbHandle

	perf := make([]string, 0)
	columns := []interface{}{"id", "type", "assetid", "cve_lists"}

	// we cannot apply asset-based filter to filter out assets in sql query
	// In the v5.2.4 UI, the impact will include all relevant assets, regardless of asset-based filters.
	statement, args, _ := dialect.From(Table_assetvuls).Select(columns...).Prepared(true).ToSQL()
	rows, err := db.Query(statement, args...)
	if err != nil {
		return nil, 0, perf, err
	}
	defer rows.Close()

	// key=cve_name
	start := time.Now()
	assetCount := 0
	dbVulAssets := make(map[string]*DbVulAsset, 0)
	for rows.Next() {
		var dbId int
		var assetType, assetid, cveStr string
		err = rows.Scan(&dbId, &assetType, &assetid, &cveStr)
		if err != nil {
			return nil, 0, perf, err
		}

		assetCount++
		if cveStr == "" {
			continue
		}
<<<<<<< HEAD

		switch assetType {
		case AssetPlatform:
			if !allowed[AssetPlatform].Contains(assetid) {
				continue
			}
		case AssetNode:
			if !allowed[AssetNode].Contains(assetid) {
				continue
			}
		case AssetWorkload:
			if !allowed[AssetWorkload].Contains(assetid) {
				continue
			}
		case AssetImage:
			if !allowed[AssetImage].Contains(assetid) {
				continue
			}
		}

=======

		switch assetType {
		case AssetPlatform:
			if !allowed[AssetPlatform].Contains(assetid) {
				continue
			}
		case AssetNode:
			if !allowed[AssetNode].Contains(assetid) {
				continue
			}
		case AssetWorkload:
			if !allowed[AssetWorkload].Contains(assetid) {
				continue
			}
		case AssetImage:
			if !allowed[AssetImage].Contains(assetid) {
				continue
			}
		}

>>>>>>> 2eca3d0a
		var cveList []string
		err := json.Unmarshal([]byte(cveStr), &cveList)
		if err != nil {
			log.WithFields(log.Fields{"cveStr": cveStr}).Error("invalid cve data")
			continue
		}

		for _, c := range cveList {
			name, dbkey := parseCVEDbKey(c)
			if _, ok := dbVulAssets[name]; !ok {
				dbVulAssets[name] = &DbVulAsset{
					Name:          name,
					WorkloadItems: make([]string, 0),
					NodeItems:     make([]string, 0),
					ImageItems:    make([]string, 0),
					PlatformItems: make([]string, 0),
					DBKey:         dbkey,
				}
			}

			dbVulAsset := dbVulAssets[name]

			vpfkey := fmt.Sprintf("%s;%s", assetid, name)
			if _, exist := filteredMap[vpfkey]; !exist {
				switch assetType {
				case AssetPlatform:
					dbVulAsset.PlatformItems = append(dbVulAsset.PlatformItems, assetid)
				case AssetNode:
					dbVulAsset.NodeItems = append(dbVulAsset.NodeItems, assetid)
				case AssetWorkload:
					dbVulAsset.WorkloadItems = append(dbVulAsset.WorkloadItems, assetid)
				case AssetImage:
					dbVulAsset.ImageItems = append(dbVulAsset.ImageItems, assetid)
				}
			}
		}
	}
	elapsed := time.Since(start)
	perf = append(perf, fmt.Sprintf("2a, derive vuls from assets, assetCount=%d, dbVulAssets=%d, took=%v", assetCount, len(dbVulAssets), elapsed))

	// execute asset-based filter
	start = time.Now()
	matchedAssets, err := applyAssetBasedFilters(allowed, queryFilter)
	if err != nil {
		return nil, 0, perf, err
	}
	elapsed = time.Since(start)
	perf = append(perf, fmt.Sprintf("2b, applyAssetBasedFilters, took=%v", elapsed))

	// foreach vulassset
	start = time.Now()
	nTotalCVE := 0
	var dataSlice []*DbVulAsset
	for _, vulasset := range dbVulAssets {
		if len(vulasset.WorkloadItems) == 0 && len(vulasset.NodeItems) == 0 &&
			len(vulasset.ImageItems) == 0 && len(vulasset.PlatformItems) == 0 {
			continue
		}

		nTotalCVE++

		// CVE details might be incomplete during Consul restore, do this first
		fillCVERecordV2(vulasset)

		// CVE based filter
		if !meetCVEBasedFilter(vulasset, queryFilter) {
			vulasset.MeetSearch = false // for static data summary
			dataSlice = append(dataSlice, vulasset)
			continue
		}

		// Asset based filter
		evaluateAssetBasedFilters(vulasset, matchedAssets, queryFilter)
		if vulasset.Skip {
			vulasset.MeetSearch = false
			dataSlice = append(dataSlice, vulasset)
			continue
		}

		// check viewType
		applyViewTypeFilter(vulasset, queryFilter)
		if vulasset.Skip {
			continue
		}

		vulasset.Workloads, _ = convertToJSON(vulasset.WorkloadItems)
		vulasset.Nodes, _ = convertToJSON(vulasset.NodeItems)
		vulasset.Images, _ = convertToJSON(vulasset.ImageItems)
		vulasset.Platforms, _ = convertToJSON(vulasset.PlatformItems)

		vulasset.MeetSearch = true
<<<<<<< HEAD
=======
		vulasset.ImpactWeight = len(vulasset.WorkloadItems) + len(vulasset.NodeItems) + len(vulasset.ImageItems) + len(vulasset.PlatformItems)
>>>>>>> 2eca3d0a
		dataSlice = append(dataSlice, vulasset)
	}

	elapsed = time.Since(start)
	perf = append(perf, fmt.Sprintf("2c, process vuls, took=%v", elapsed))

	return dataSlice, nTotalCVE, perf, nil
}

func catchMeViewType() {
	fmt.Println()
}

func applyViewTypeFilter(vulAsset *DbVulAsset, queryFilter *VulQueryFilter) {
	vt := queryFilter.Filters.ViewType

	// DEBUG
	if queryFilter.Filters.DebugCVEName != "" {
		if strings.Contains(strings.ToLower(vulAsset.Name), strings.ToLower(queryFilter.Filters.DebugCVEName)) {
			catchMeViewType()
		}
	}

	keep := false
	if vt == "all" {
		keep = true
	} else if vt == "containers" && len(vulAsset.WorkloadItems) > 0 {
		keep = true
	} else if vt == "infrastructure" && (len(vulAsset.NodeItems) > 0 || len(vulAsset.PlatformItems) > 0) {
		keep = true
	} else if vt == "registry" && len(vulAsset.ImageItems) > 0 {
		keep = true
	}

	vulAsset.Skip = !keep
}

func GetSessionMatchedVuls(sessionToken string, LastModifiedTime int64) (map[string]*DbVulAsset, map[string][]string, error) {
	sessionTemp := formatSessionTempTableName(sessionToken)

	dialect := goqu.Dialect("sqlite3")
	columns := []interface{}{"name", "severity", "description", "packages", "link", "score",
		"vectors", "score_v3", "vectors_v3", "published_timestamp", "last_modified_timestamp",
		"workloads", "nodes", "images", "platforms"}

	statement, args, _ := dialect.From(sessionTemp).Select(columns...).Prepared(true).ToSQL()

	queryStat, err := GetQueryStat(sessionToken)
	if err != nil {
		return nil, nil, err
	}

	db := memoryDbHandle
	if queryStat.FileDBReady == 1 {
		db, err = openSessionFileDb(sessionToken)
		if err != nil {
			return nil, nil, err
		}
		defer db.Close() // close it after done
	}

	rows, err := db.Query(statement, args...)
	if err != nil {
		return nil, nil, err
	}
	defer rows.Close()

	workloadSet := utils.NewSet()
	nodeSet := utils.NewSet()
	imageSet := utils.NewSet()
	platformSet := utils.NewSet()

	allowed := make(map[string][]string, 0)

	records := make(map[string]*DbVulAsset)
	for rows.Next() {
		vulasset := &DbVulAsset{}
		err = rows.Scan(&vulasset.Name, &vulasset.Severity, &vulasset.Description, &vulasset.Packages, &vulasset.Link, &vulasset.Score,
			&vulasset.Vectors, &vulasset.ScoreV3, &vulasset.VectorsV3, &vulasset.PublishedTS, &vulasset.LastModTS,
			&vulasset.Workloads, &vulasset.Nodes, &vulasset.Images, &vulasset.Platforms)
		if err != nil {
			return nil, nil, err
		}

		// this fitler (CVE based) is specific to asset view
		if (LastModifiedTime == 0) || vulasset.LastModTS > LastModifiedTime {
			records[vulasset.Name] = vulasset

			addAssetsToSet(vulasset.Workloads, workloadSet)
			addAssetsToSet(vulasset.Nodes, nodeSet)
			addAssetsToSet(vulasset.Images, imageSet)
			addAssetsToSet(vulasset.Platforms, platformSet)
		}
	}

	allowed[AssetWorkload] = workloadSet.ToStringSlice()
	allowed[AssetNode] = nodeSet.ToStringSlice()
	allowed[AssetImage] = imageSet.ToStringSlice()
	allowed[AssetPlatform] = platformSet.ToStringSlice()

	return records, allowed, nil
}

func addAssetsToSet(assetsIDStr string, assetSet utils.Set) {
	items := make([]string, 0)
	err := json.Unmarshal([]byte(assetsIDStr), &items)
	if err == nil {
		for _, v := range items {
			assetSet.Add(v)
		}
	}
}

func PopulateSessionToFile(sessionToken string, vulAssets []*DbVulAsset) error {
	// create a new db file using the sessionToken as filename
	db, err := createSessionFileDb(sessionToken)
	if err != nil {
		return err
	}
	defer db.Close()

	err = createSessionVulAssetTable(db, sessionToken)
	if err != nil {
		return err
	}

	err = populateSession(db, sessionToken, vulAssets)
	if err != nil {
		return err
	}

	// update the queryState.FileDb_Ready = 1 in the nvdb.db
	err = setFileDbState(sessionToken, 1)
	if err != nil {
		return err
	}

	// delete session table in memory, allow some time for the ongoing read operation to complete before proceeding
	time.Sleep(30 * time.Second)
	deleteSessionTempTableInMemDb(sessionToken)

	return nil
}

func PopulateSessionVulAssets(sessionToken string, vulAssets []*DbVulAsset, memoryDb bool) error {
	db := dbHandle
	if memoryDb {
		db = memoryDbHandle
	}

	return populateSession(db, sessionToken, vulAssets)
}

func GetVulAssetSessionV2(requesetQuery *VulQueryFilter) (*api.RESTVulnerabilityAssetDataV2, utils.Set, error) {
	sessionToken := requesetQuery.QueryToken
	start := requesetQuery.QueryStart
	row := requesetQuery.QueryCount

	sessionTemp := formatSessionTempTableName(sessionToken)

	columns := []interface{}{"name", "severity", "description", "link", "score",
		"vectors", "score_v3", "vectors_v3", "published_timestamp", "last_modified_timestamp",
		"workloads", "nodes", "images", "platforms"}

	queryStat, err := GetQueryStat(sessionToken)
	if err != nil {
		return nil, nil, err
	}

	queryFilter := &api.QuerySessionRequest{}
	err = json.Unmarshal([]byte(queryStat.Data1), &queryFilter)
	if err != nil {
		return nil, nil, err
	}

	// check if we need to overwrite sort column
	if requesetQuery.Filters.OrderByColumn != "" && requesetQuery.Filters.OrderByType != "" {
		queryFilter.Filters.OrderByColumn = requesetQuery.Filters.OrderByColumn
		queryFilter.Filters.OrderByType = requesetQuery.Filters.OrderByType
	}

	quickFilterExp := buildQuickFilterWhereClause(requesetQuery)

	dialect := goqu.Dialect("sqlite3")
	var statement string
	var args []interface{}
	if row == -1 {
		statement, args, _ = dialect.From(sessionTemp).Select(columns...).Where(quickFilterExp).Order(getOrderColumn(queryFilter.Filters)).Prepared(true).ToSQL() // select all
	} else {
		statement, args, _ = dialect.From(sessionTemp).Select(columns...).Where(quickFilterExp).Order(getOrderColumn(queryFilter.Filters)).Limit(uint(row)).Offset(uint(start)).Prepared(true).ToSQL()
	}

	// if file db is ready, use it..
	tStart := time.Now()
	// db := memoryDbHandle
	var db *sql.DB
	if queryStat.FileDBReady == 1 {
		db, err = openSessionFileDb(sessionToken)
		if err != nil {
			return nil, nil, err
		}
		defer db.Close() // close it after done

		memTables := GetAllTableInMemoryDb()
		log.WithFields(log.Fields{"memTables": memTables}).Debug("debugme, GetVulAssetSessionV2, use filedb")
	} else {
		db = memoryDbHandle
		memTables := GetAllTableInMemoryDb()
		log.WithFields(log.Fields{"memTables": memTables}).Debug("debugme, GetVulAssetSessionV2, use memdb")
	}

	rows, err := db.Query(statement, args...)
	if err != nil {
		return nil, nil, err
	}
	defer rows.Close()

	allAssets := utils.NewSet()

	resp := &api.RESTVulnerabilityAssetDataV2{
		Vuls:               make([]*api.RESTVulnerabilityAssetV2, 0),
		PerfStats:          make([]string, 0),
		QuickFilterMatched: 0,
	}

	cvePackages := make(map[string]map[string]utils.Set) // primary key = cve name

	// step-1: get the CVEs for this batch
	for rows.Next() {
		record := &api.RESTVulnerabilityAssetV2{}

		var workloads, nodes, platforms, images string
		var score, scorev3 int
		err := rows.Scan(&record.Name, &record.Severity, &record.Description, &record.Link, &score,
			&record.Vectors, &scorev3, &record.VectorsV3, &record.PublishedTS, &record.LastModTS,
			&workloads, &nodes, &images, &platforms)
		if err != nil {
			return nil, nil, err
		}

		// for vul printout
		if requesetQuery.Filters.LastModifiedTime > 0 && record.LastModTS < requesetQuery.Filters.LastModifiedTime {
			continue
		}

		record.Score = float32(score) / 10.0
		record.ScoreV3 = float32(scorev3) / 10.0

		record.WorkloadIDs = parseJsonStrToSlice(workloads)
		record.NodesIDs = parseJsonStrToSlice(nodes)
		record.ImagesIDs = parseJsonStrToSlice(images)
		record.PlatformsIDs = parseJsonStrToSlice(platforms)

		assets := utils.NewSet()
		assets = assets.Union(utils.NewSetFromSliceKind(record.WorkloadIDs))
		assets = assets.Union(utils.NewSetFromSliceKind(record.NodesIDs))
		assets = assets.Union(utils.NewSetFromSliceKind(record.ImagesIDs))
		assets = assets.Union(utils.NewSetFromSliceKind(record.PlatformsIDs))

		// keep all assets
		allAssets = allAssets.Union(assets)
		resp.Vuls = append(resp.Vuls, record)
<<<<<<< HEAD

		cvePackages[record.Name] = make(map[string]utils.Set) // key = cve name
	}

	elapsed := time.Since(tStart)
	resp.PerfStats = append(resp.PerfStats, fmt.Sprintf("1/4: get %d vuls from session (file=%d), took=%v", len(resp.Vuls), queryStat.FileDBReady, elapsed))

	// step-2: fetch assets to compile package information
	tStart = time.Now()
	assets := allAssets.ToStringSlice()
	expAssets := goqu.Ex{"assetid": assets}
	columns = []interface{}{"id", "type", "assetid", "packagesb"}

	statement, args, _ = dialect.From(Table_assetvuls).Select(columns...).Where(goqu.And(expAssets)).Prepared(true).ToSQL()
	rows, err = dbHandle.Query(statement, args...)
	if err != nil {
		return nil, nil, err
	}
	defer rows.Close()

	var nAssets int
	for rows.Next() {
		var dbID int
		var assetType, assetid string
		var packagesBytes []byte
		err = rows.Scan(&dbID, &assetType, &assetid, &packagesBytes)
		if err != nil {
			return nil, nil, err
		}

		nAssets++
		fillCvePackages(cvePackages, packagesBytes)
	}
	elapsed = time.Since(tStart)
	resp.PerfStats = append(resp.PerfStats, fmt.Sprintf("2/4: get %d assets for packages, took=%v", nAssets, elapsed))

	// step-3: foreach CVE, consolidate packages info
	tStart = time.Now()
	for _, vul := range resp.Vuls {
		vul.Packages = make(map[string][]api.RESTVulnPackageVersion)
		for pkg, vers := range cvePackages[vul.Name] {
			if _, ok := vul.Packages[pkg]; !ok {
				vul.Packages[pkg] = make([]api.RESTVulnPackageVersion, vers.Cardinality()) // not exist..
			}

			j := 0
			for v := range vers.Iter() {
				vul.Packages[pkg][j] = v.(api.RESTVulnPackageVersion)
				j++
			}
		}
	}
	elapsed = time.Since(tStart)
=======

		cvePackages[record.Name] = make(map[string]utils.Set) // key = cve name
	}
	elapsed := time.Since(tStart)
	resp.PerfStats = append(resp.PerfStats, fmt.Sprintf("1/4: get %d vuls from session (file=%d), took=%v", len(resp.Vuls), queryStat.FileDBReady, elapsed))

	// step-2: fetch assets to compile package information
	tStart = time.Now()
	assets := allAssets.ToStringSlice()
	expAssets := goqu.Ex{"assetid": assets}
	columns = []interface{}{"id", "type", "assetid", "packagesb"}

	statement, args, _ = dialect.From(Table_assetvuls).Select(columns...).Where(goqu.And(expAssets)).Prepared(true).ToSQL()
	rows, err = dbHandle.Query(statement, args...)
	if err != nil {
		return nil, nil, err
	}
	defer rows.Close()

	var nAssets int
	for rows.Next() {
		var dbID int
		var assetType, assetid string
		var packagesBytes []byte
		err = rows.Scan(&dbID, &assetType, &assetid, &packagesBytes)
		if err != nil {
			return nil, nil, err
		}

		nAssets++
		fillCvePackages(cvePackages, packagesBytes)
	}
	elapsed = time.Since(tStart)
	resp.PerfStats = append(resp.PerfStats, fmt.Sprintf("2/4: get %d assets for packages, took=%v", nAssets, elapsed))

	// step-3: foreach CVE, consolidate packages info
	tStart = time.Now()
	for _, vul := range resp.Vuls {
		vul.Packages = make(map[string][]api.RESTVulnPackageVersion)
		for pkg, vers := range cvePackages[vul.Name] {
			if _, ok := vul.Packages[pkg]; !ok {
				vul.Packages[pkg] = make([]api.RESTVulnPackageVersion, vers.Cardinality()) // not exist..
			}

			j := 0
			for v := range vers.Iter() {
				vul.Packages[pkg][j] = v.(api.RESTVulnPackageVersion)
				j++
			}
		}
	}
	elapsed = time.Since(tStart)
>>>>>>> 2eca3d0a
	resp.PerfStats = append(resp.PerfStats, fmt.Sprintf("3/4: consolidate packages, took=%v", elapsed))

	// get quick filter count for navigation
	if requesetQuery.Filters.QuickFilter != "" {
		sql, _, _ := goqu.From(sessionTemp).Select(goqu.COUNT("*").As("count")).Where(quickFilterExp).ToSQL()

		rows, err := db.Query(sql)
		if err != nil {
			return nil, nil, err
		}
		defer rows.Close()

		for rows.Next() {
			var nCount int
			err := rows.Scan(&nCount)
			if err != nil {
				return nil, nil, err
			}
			resp.QuickFilterMatched = nCount
		}
	}

	return resp, allAssets, nil
}

func CeateSessionVulAssetTable(sessionToken string, memoryDb bool) error {
	db := dbHandle
	if memoryDb {
		db = memoryDbHandle
	}

	err := createSessionVulAssetTable(db, sessionToken)
	if err != nil {
		return err
	}

	// Check the presence of the recently created table.
	// If the table does not exist, recreate it to workaround a [potential bug] in SQLite library,
	// where table creation may fail without raising any error.
	if memoryDb {
		memTables := GetAllTableInMemoryDb()
		if !strings.Contains(memTables, sessionToken) {
			reopenMemoryDb()

			log.WithFields(log.Fields{"sessionToken": sessionToken}).Error("CeateSessionVulAssetTable error, missing session table in memdb. Recreate it.")
			err := createSessionVulAssetTable(memoryDbHandle, sessionToken)
			if err != nil {
				return err
			}
		}
	}

	return nil
}

func meetCVEBasedFilter(vulasset *DbVulAsset, qf *VulQueryFilter) bool {
	expectedMeetCount := 0
	meetCount := 0

	q := qf.Filters

	if q.PackageType == "withfix" || q.PackageType == "withoutfix" {
		expectedMeetCount += 1

		if q.PackageType == "withfix" && vulasset.F_withFix == 1 {
			meetCount += 1
		}

		if q.PackageType == "withoutfix" && vulasset.F_withFix == 0 {
			meetCount += 1
		}
	}

	if (q.PublishedType == "before" || q.PublishedType == "after") && q.PublishedTime > 0 {
		expectedMeetCount += 1

		if q.PublishedType == "before" && q.PublishedTime < vulasset.PublishedTS {
			meetCount += 1
		}

		if q.PublishedType == "after" && q.PublishedTime >= vulasset.PublishedTS {
			meetCount += 1
		}
	}

	// ScoreV2 and ScoreV3 can be used together
	if len(q.ScoreV2) == 2 && q.ScoreV2[0] <= q.ScoreV2[1] {
		expectedMeetCount += 1
		if vulasset.Score <= q.ScoreV2[1]*10 && vulasset.Score >= q.ScoreV2[0]*10 {
			meetCount += 1
		}
	}

	if len(q.ScoreV3) == 2 && q.ScoreV3[0] <= q.ScoreV3[1] {
		expectedMeetCount += 1
		if vulasset.ScoreV3 <= q.ScoreV3[1]*10 && vulasset.ScoreV3 >= q.ScoreV3[0]*10 {
			meetCount += 1
		}
	}

	// profile, ==  severityType, possible values are [all/high/medium/low]
	if q.SeverityType == "high" {
		expectedMeetCount += 1

		if vulasset.Severity == "High" {
			meetCount += 1
		}
	} else if q.SeverityType == "medium" {
		expectedMeetCount += 1

		if vulasset.Severity == "Medium" {
			meetCount += 1
		}
	} else if q.SeverityType == "low" {
		expectedMeetCount += 1

		if vulasset.Severity == "Low" {
			meetCount += 1
		}
	}

	if q.LastModifiedTime > 0 {
		expectedMeetCount += 1

		if vulasset.LastModTS > q.LastModifiedTime {
			meetCount += 1
		}
	}

	return expectedMeetCount == meetCount
}

func createSessionFileDb(sessionToken string) (*sql.DB, error) {
	tableName := formatSessionTempTableName(sessionToken)
	dbfile := fmt.Sprintf("%s/%s", dbFile_Folder, tableName)

	os.Remove(dbfile)

	db, err := sql.Open("sqlite3", dbfile)
	if err != nil {
		return nil, err
	}
	return db, nil
}

func openSessionFileDb(sessionToken string) (*sql.DB, error) {
	tableName := formatSessionTempTableName(sessionToken)
	dbfile := fmt.Sprintf("%s/%s", dbFile_Folder, tableName)

	if _, err := os.Stat(dbfile); err == nil {
		db, err := sql.Open("sqlite3", dbfile)
		if err != nil {
			return nil, err
		}
		return db, nil
	}
	return nil, errors.New("db file doesn't exist")
}

func deleteSessionFileDb(sessionToken string) error {
	tableName := formatSessionTempTableName(sessionToken)
	dbfile := fmt.Sprintf("%s/%s", dbFile_Folder, tableName)

	err := os.Remove(dbfile)
	if err != nil {
		return err
	}
	return nil
}

func createSessionVulAssetTable(db *sql.DB, sessionToken string) error {
	tableName := formatSessionTempTableName(sessionToken)

	columns := getVulassetSchema()
	sql := fmt.Sprintf("CREATE TABLE %s (%s);", tableName, strings.Join(columns, ","))

	_, err := db.Exec(sql)
	if err != nil {
		return err
	}

	return nil
}

func populateSession(db *sql.DB, sessionToken string, vulAssets []*DbVulAsset) error {
	tableName := formatSessionTempTableName(sessionToken)

	columns := []string{"name", "severity", "description", "packages", "link", "score", "vectors", "score_v3", "vectors_v3",
		"published_timestamp", "last_modified_timestamp", "workloads", "nodes", "images", "platforms", "cve_sources", "f_withFix", "f_profile", "debuglog", "score_str", "scorev3_str", "impact_weight"}

	varSlice := make([]string, len(columns))
	for i := range varSlice {
		varSlice[i] = "?"
	}

	sql := fmt.Sprintf("insert into %s (%s) values (%s);", tableName, strings.Join(columns, ","), strings.Join(varSlice, ","))

	stmt, err := db.Prepare(sql)
	if err != nil {
		return err
	}
	defer stmt.Close()

	for _, vulAsset := range vulAssets {
		if !vulAsset.MeetSearch {
			continue
		}

		debugLog := ""
		vulAsset.CVESources = ""

		_, err = stmt.Exec(vulAsset.Name, vulAsset.Severity, vulAsset.Description, vulAsset.Packages,
			vulAsset.Link, vulAsset.Score, vulAsset.Vectors, vulAsset.ScoreV3, vulAsset.VectorsV3, vulAsset.PublishedTS, vulAsset.LastModTS,
			vulAsset.Workloads, vulAsset.Nodes, vulAsset.Images, vulAsset.Platforms, vulAsset.CVESources,
			vulAsset.F_withFix, vulAsset.F_profile, debugLog,
<<<<<<< HEAD
			formatScoreToStr(vulAsset.Score), formatScoreToStr(vulAsset.ScoreV3))
=======
			formatScoreToStr(vulAsset.Score), formatScoreToStr(vulAsset.ScoreV3), vulAsset.ImpactWeight)
>>>>>>> 2eca3d0a
		if err != nil {
			return err
		}
	}

	return nil
}

func fillCVERecordV2(record *DbVulAsset) error {
	// if it's already valid then skip
	if record.Description != "" && record.PublishedTS != 0 {
		return nil
	}

	vulAsset := GetCveRecordFunc(record.Name, record.DBKey, "")
	if vulAsset != nil {
		record.Severity = vulAsset.Severity
		record.Description = vulAsset.Description
		record.Link = vulAsset.Link
		record.Score = vulAsset.Score
		record.Vectors = vulAsset.Vectors
		record.ScoreV3 = vulAsset.ScoreV3
		record.VectorsV3 = vulAsset.VectorsV3
		record.PublishedTS = vulAsset.PublishedTS
		record.LastModTS = vulAsset.LastModTS
	}

	return nil
}

func GetTopAssets(allowed map[string]utils.Set, assetType string, topN int) ([]*api.AssetCVECount, error) {
	allowedAssets := []string{}

	if assetType == AssetImage || assetType == AssetNode {
		allowedAssets = allowed[assetType].ToStringSlice()
	} else {
		return nil, errors.New("unsupport type")
	}

	// step-1: format query statement
	// SELECT "assetid", "name", "cve_high", "cve_medium", "cve_low" FROM "assetvuls" WHERE ("type" = 'image') ORDER BY "cve_count" DESC LIMIT 3
	// SELECT "assetid", "name", "cve_high", "cve_medium", "cve_low" FROM "assetvuls" WHERE (("type" = 'image') AND ("assetid" IN ('dc00f1198a444104617989bde31132c22d7527c65e825b9de4bbe6313f22637f', '9a48168d5ab29a332e14541be713b0be76f330c035f2dfbf115f2583c74edd33'))) ORDER BY "cve_count" DESC LIMIT 3
	dialect := goqu.Dialect("sqlite3")
	statement, args, _ := dialect.From("assetvuls").Select("assetid", "name", "cve_high", "cve_medium", "cve_low").Where(buildTopAssetWhereClause(assetType, allowedAssets)).Order(goqu.C("cve_count").Desc()).Limit(5).Prepared(true).ToSQL()

	// step-2: execute it and fetch the data
	// db := memoryDbHandle
	db := dbHandle
	rows, err := db.Query(statement, args...)
	if err != nil {
		return nil, err
	}
	defer rows.Close()

	tops := make([]*api.AssetCVECount, 0)
	for rows.Next() {
		record := &api.AssetCVECount{}
		err = rows.Scan(&record.ID, &record.DisplayName, &record.High, &record.Medium, &record.Low)

		if err != nil {
			return nil, err
		}

		tops = append(tops, record)
	}

	return tops, nil
}

func DeleteAssetByID(assetType string, assetid string) error {
	dialect := goqu.Dialect("sqlite3")
	db := dbHandle

	// delete asset in assetvul table
	sql, args, _ := dialect.Delete(Table_assetvuls).Where(goqu.Ex{"type": assetType, "assetid": assetid}).Prepared(true).ToSQL()
	_, err := db.Exec(sql, args...)
	if err != nil {
		return err
	}
	return nil
}

// sql builder
func buildTopAssetWhereClause(assetType string, allowedID []string) exp.ExpressionList {
	part1_typeImage := goqu.Ex{
		"type": assetType,
	}

	part2_allowed := goqu.Ex{}
	if len(allowedID) > 0 {
		part2_allowed = goqu.Ex{
			"assetid": allowedID,
		}
	}

	return goqu.And(part1_typeImage, part2_allowed)
}

func getOrderColumn(filters *api.VulQueryFilterViewModel) exp.OrderedExpression {
	column := "name"
	if filters.OrderByColumn == "name" || filters.OrderByColumn == "score" || filters.OrderByColumn == "score_v3" || filters.OrderByColumn == "published_timestamp" {
		column = filters.OrderByColumn
	}

	if filters.OrderByColumn == "impact" {
		column = "impact_weight"
	}

	if filters.OrderByType == "desc" { // asc, desc
		return goqu.I(column).Desc()
	}
	return goqu.I(column).Asc()
}

func buildQuickFilterWhereClause(queryFilter *VulQueryFilter) exp.ExpressionList {
	if queryFilter.Filters.QuickFilter != "" {
		nameExp := goqu.C("name").Like(fmt.Sprintf("%%%s%%", queryFilter.Filters.QuickFilter))

		scoreColumn := "score_str"
		if queryFilter.Filters.ScoreType == "v3" {
			scoreColumn = "scorev3_str"
		}

		scoreExp := goqu.C(scoreColumn).Like(fmt.Sprintf("%%%s%%", queryFilter.Filters.QuickFilter))
		return goqu.Or(nameExp, scoreExp)
	}

	return goqu.And(goqu.Ex{})
}

func shouleRetry(err error) bool {
	// ref: https://sourcegraph.com/github.com/juicedata/juicefs/-/blob/pkg/meta/sql.go
	// case "sqlite3":
	// 	return errors.Is(err, errBusy) || strings.Contains(msg, "database is locked")

	msg := strings.ToLower(err.Error())
	return errors.Is(err, sqlite3.ErrBusy) || strings.Contains(msg, "database is locked")
}

func fillCvePackages(cvePackages map[string]map[string]utils.Set, packagesBytes []byte) {
	if len(packagesBytes) == 0 {
		return
	}

	if uzb := utils.GunzipBytes(packagesBytes); uzb != nil {
		var packages []*DbVulnResourcePackageVersion2
		buf := bytes.NewBuffer(uzb)
		dec := gob.NewDecoder(buf)
		if err := dec.Decode(&packages); err == nil {
			for _, p := range packages {
				if _, exist := cvePackages[p.CVEName]; exist {
					_, ok := cvePackages[p.CVEName][p.PackageName]
					if !ok {
						cvePackages[p.CVEName][p.PackageName] = utils.NewSet()
					}
					cvePackages[p.CVEName][p.PackageName].Add(api.RESTVulnPackageVersion{
						PackageVersion: p.PackageVersion,
						FixedVersion:   p.FixedVersion,
					})
				}
			}
		}
	}
}<|MERGE_RESOLUTION|>--- conflicted
+++ resolved
@@ -154,7 +154,6 @@
 		if cveStr == "" {
 			continue
 		}
-<<<<<<< HEAD
 
 		switch assetType {
 		case AssetPlatform:
@@ -175,28 +174,6 @@
 			}
 		}
 
-=======
-
-		switch assetType {
-		case AssetPlatform:
-			if !allowed[AssetPlatform].Contains(assetid) {
-				continue
-			}
-		case AssetNode:
-			if !allowed[AssetNode].Contains(assetid) {
-				continue
-			}
-		case AssetWorkload:
-			if !allowed[AssetWorkload].Contains(assetid) {
-				continue
-			}
-		case AssetImage:
-			if !allowed[AssetImage].Contains(assetid) {
-				continue
-			}
-		}
-
->>>>>>> 2eca3d0a
 		var cveList []string
 		err := json.Unmarshal([]byte(cveStr), &cveList)
 		if err != nil {
@@ -288,10 +265,7 @@
 		vulasset.Platforms, _ = convertToJSON(vulasset.PlatformItems)
 
 		vulasset.MeetSearch = true
-<<<<<<< HEAD
-=======
 		vulasset.ImpactWeight = len(vulasset.WorkloadItems) + len(vulasset.NodeItems) + len(vulasset.ImageItems) + len(vulasset.PlatformItems)
->>>>>>> 2eca3d0a
 		dataSlice = append(dataSlice, vulasset)
 	}
 
@@ -554,11 +528,9 @@
 		// keep all assets
 		allAssets = allAssets.Union(assets)
 		resp.Vuls = append(resp.Vuls, record)
-<<<<<<< HEAD
 
 		cvePackages[record.Name] = make(map[string]utils.Set) // key = cve name
 	}
-
 	elapsed := time.Since(tStart)
 	resp.PerfStats = append(resp.PerfStats, fmt.Sprintf("1/4: get %d vuls from session (file=%d), took=%v", len(resp.Vuls), queryStat.FileDBReady, elapsed))
 
@@ -608,60 +580,6 @@
 		}
 	}
 	elapsed = time.Since(tStart)
-=======
-
-		cvePackages[record.Name] = make(map[string]utils.Set) // key = cve name
-	}
-	elapsed := time.Since(tStart)
-	resp.PerfStats = append(resp.PerfStats, fmt.Sprintf("1/4: get %d vuls from session (file=%d), took=%v", len(resp.Vuls), queryStat.FileDBReady, elapsed))
-
-	// step-2: fetch assets to compile package information
-	tStart = time.Now()
-	assets := allAssets.ToStringSlice()
-	expAssets := goqu.Ex{"assetid": assets}
-	columns = []interface{}{"id", "type", "assetid", "packagesb"}
-
-	statement, args, _ = dialect.From(Table_assetvuls).Select(columns...).Where(goqu.And(expAssets)).Prepared(true).ToSQL()
-	rows, err = dbHandle.Query(statement, args...)
-	if err != nil {
-		return nil, nil, err
-	}
-	defer rows.Close()
-
-	var nAssets int
-	for rows.Next() {
-		var dbID int
-		var assetType, assetid string
-		var packagesBytes []byte
-		err = rows.Scan(&dbID, &assetType, &assetid, &packagesBytes)
-		if err != nil {
-			return nil, nil, err
-		}
-
-		nAssets++
-		fillCvePackages(cvePackages, packagesBytes)
-	}
-	elapsed = time.Since(tStart)
-	resp.PerfStats = append(resp.PerfStats, fmt.Sprintf("2/4: get %d assets for packages, took=%v", nAssets, elapsed))
-
-	// step-3: foreach CVE, consolidate packages info
-	tStart = time.Now()
-	for _, vul := range resp.Vuls {
-		vul.Packages = make(map[string][]api.RESTVulnPackageVersion)
-		for pkg, vers := range cvePackages[vul.Name] {
-			if _, ok := vul.Packages[pkg]; !ok {
-				vul.Packages[pkg] = make([]api.RESTVulnPackageVersion, vers.Cardinality()) // not exist..
-			}
-
-			j := 0
-			for v := range vers.Iter() {
-				vul.Packages[pkg][j] = v.(api.RESTVulnPackageVersion)
-				j++
-			}
-		}
-	}
-	elapsed = time.Since(tStart)
->>>>>>> 2eca3d0a
 	resp.PerfStats = append(resp.PerfStats, fmt.Sprintf("3/4: consolidate packages, took=%v", elapsed))
 
 	// get quick filter count for navigation
@@ -877,11 +795,7 @@
 			vulAsset.Link, vulAsset.Score, vulAsset.Vectors, vulAsset.ScoreV3, vulAsset.VectorsV3, vulAsset.PublishedTS, vulAsset.LastModTS,
 			vulAsset.Workloads, vulAsset.Nodes, vulAsset.Images, vulAsset.Platforms, vulAsset.CVESources,
 			vulAsset.F_withFix, vulAsset.F_profile, debugLog,
-<<<<<<< HEAD
-			formatScoreToStr(vulAsset.Score), formatScoreToStr(vulAsset.ScoreV3))
-=======
 			formatScoreToStr(vulAsset.Score), formatScoreToStr(vulAsset.ScoreV3), vulAsset.ImpactWeight)
->>>>>>> 2eca3d0a
 		if err != nil {
 			return err
 		}
