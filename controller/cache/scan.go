--- conflicted
+++ resolved
@@ -389,18 +389,12 @@
 
 // With scan mutex locked
 func refreshScanCache(id string, info *scanInfo, vpf scanUtils.VPFInterface) {
-<<<<<<< HEAD
-	vpf.FilterVulTraits(info.vulTraits, info.idns)
-	criticals, highs, meds := scanUtils.CountVulTrait(info.vulTraits)
-	brief := fillScanBrief(info, criticals, highs, meds)
-=======
 	reportVuls, _ := db.GetVulnerability(id)
 	localVulTraits := scanUtils.ExtractVulnerability(reportVuls)
 
 	vpf.FilterVulTraits(localVulTraits, info.idns)
-	highs, meds := scanUtils.CountVulTrait(localVulTraits)
-	brief := fillScanBrief(info, highs, meds)
->>>>>>> bb63980f
+	criticals, highs, meds := scanUtils.CountVulTrait(localVulTraits)
+	brief := fillScanBrief(info, criticals, highs, meds)
 	info.brief = brief
 	info.filteredTime = time.Now()
 
@@ -502,17 +496,10 @@
 
 		// Filter and count vulnerabilities
 		vpf := cacher.GetVulnerabilityProfileInterface(share.DefaultVulnerabilityProfileName)
-<<<<<<< HEAD
-		info.vulTraits = scanUtils.ExtractVulnerability(report.Vuls)
-		alives = vpf.FilterVulTraits(info.vulTraits, info.idns)
-		criticals, highs, meds, lows, fixedCriticalsInfo, fixedHighsInfo = scanUtils.GatherVulTrait(info.vulTraits)
-		brief := fillScanBrief(info, len(criticals), len(highs), len(meds))
-=======
 		localVulTraits := scanUtils.ExtractVulnerability(report.Vuls)
 		alives = vpf.FilterVulTraits(localVulTraits, info.idns)
-		highs, meds, lows, fixedHighsInfo = scanUtils.GatherVulTrait(localVulTraits)
-		brief := fillScanBrief(info, len(highs), len(meds))
->>>>>>> bb63980f
+		criticals, highs, meds, lows, fixedCriticalsInfo, fixedHighsInfo = scanUtils.GatherVulTrait(localVulTraits)
+    brief := fillScanBrief(info, len(criticals), len(highs), len(meds))
 		info.brief = brief
 		info.filteredTime = time.Now()
 
@@ -520,50 +507,15 @@
 		case share.ScanObjectType_CONTAINER:
 			if c := getWorkloadCache(id); c != nil {
 				c.scanBrief = brief
-<<<<<<< HEAD
-				c.vulTraits = info.vulTraits
-				sdb := scanUtils.GetScannerDB()
-
-				baseOS = ""
-				if c.scanBrief != nil {
-					baseOS = c.scanBrief.BaseOS
-				}
-
-				vuls2Populate = scanUtils.FillVulTraits(sdb.CVEDB, baseOS, c.vulTraits, "", true)
 				dbAssetVul = getWorkloadDbAssetVul(c, criticals, highs, meds, lows, info.lastScanTime)
-=======
-				dbAssetVul = getWorkloadDbAssetVul(c, highs, meds, lows, info.lastScanTime)
->>>>>>> bb63980f
 			}
 		case share.ScanObjectType_HOST:
 			if c := getHostCache(id); c != nil {
 				c.scanBrief = brief
-<<<<<<< HEAD
-				c.vulTraits = info.vulTraits
-
-				sdb := scanUtils.GetScannerDB()
-				baseOS = ""
-				if c.scanBrief != nil {
-					baseOS = c.scanBrief.BaseOS
-				}
-
-				vuls2Populate = scanUtils.FillVulTraits(sdb.CVEDB, baseOS, c.vulTraits, "", true)
 				dbAssetVul = getHostDbAssetVul(c, criticals, highs, meds, lows, info.lastScanTime)
 			}
 		case share.ScanObjectType_PLATFORM:
-			sdb := scanUtils.GetScannerDB()
-			baseOS = ""
-			if brief != nil {
-				baseOS = brief.BaseOS
-			}
-			vuls2Populate = scanUtils.FillVulTraits(sdb.CVEDB, baseOS, info.vulTraits, "", true)
 			dbAssetVul = getPlatformDbAssetVul(criticals, highs, meds, lows, baseOS, info.lastScanTime)
-=======
-				dbAssetVul = getHostDbAssetVul(c, highs, meds, lows, info.lastScanTime)
-			}
-		case share.ScanObjectType_PLATFORM:
-			dbAssetVul = getPlatformDbAssetVul(highs, meds, lows, baseOS, info.lastScanTime)
->>>>>>> bb63980f
 		}
 	} else {
 		cctx.ScanLog.WithFields(log.Fields{"id": id, "type": objType}).Debug("Scan object is gone")
