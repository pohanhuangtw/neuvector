--- conflicted
+++ resolved
@@ -73,7 +73,6 @@
 var reservedRegs = make(map[string][]string)
 
 var critDisplayName map[string]string = map[string]string{
-<<<<<<< HEAD
 	share.CriteriaKeyImageRegistry:                 "image registry",
 	share.CriteriaKeyK8sGroups:                     "user groups",
 	share.CriteriaKeyMountVolumes:                  "mount volumes",
@@ -102,33 +101,7 @@
 	share.CriteriaKeyCustomPath:                    "custom path violation",
 	share.CriteriaKeySaBindRiskyRole:               "service account bounds high risk role violation",
 	share.CriteriaKeyImageVerifiers:                "image verifiers",
-=======
-	share.CriteriaKeyImageRegistry:       "image registry",
-	share.CriteriaKeyK8sGroups:           "user groups",
-	share.CriteriaKeyMountVolumes:        "mount volumes",
-	share.CriteriaKeyEnvVars:             "environment variables",
-	share.CriteriaKeyCVENames:            "CVE names",
-	share.CriteriaKeyCVEHighCount:        "count of high severity CVE",
-	share.CriteriaKeyCVEMediumCount:      "count of medium severity CVE",
-	share.CriteriaKeyCVEHighWithFixCount: "count of high severity CVE with fix",
-	share.CriteriaKeyCVEScoreCount:       "CVE score",
-	share.CriteriaKeyImageScanned:        "image scanned",
-	share.CriteriaKeyRunAsPrivileged:     "run as privileged",
-	share.CriteriaKeyRunAsRoot:           "run as root",
-	share.CriteriaKeyImageCompliance:     "image compliance violations",
-	share.CriteriaKeyEnvVarSecrets:       "environment variables with secrets",
-	share.CriteriaKeyImageNoOS:           "image without OS information",
-	share.CriteriaKeySharePidWithHost:    "share host's PID namespaces",
-	share.CriteriaKeyShareIpcWithHost:    "share host's IPC namespaces",
-	share.CriteriaKeyShareNetWithHost:    "share host's network",
-	share.CriteriaKeyAllowPrivEscalation: "allow privilege escalation",
-	share.CriteriaKeyPspCompliance:       "PSP best practice violation",
-	share.CriteriaKeyRequestLimit:        "resource limitation",
-	share.CriteriaKeyCustomPath:          "custom path violation",
-	share.CriteriaKeySaBindRiskyRole:     "service account bounds high risk role violation",
-	share.CriteriaKeyImageVerifiers:      "image verifiers",
-	share.CriteriaKeyStorageClassName:    "StorageClass name",
->>>>>>> bb63980f
+  share.CriteriaKeyStorageClassName:              "StorageClass name",
 }
 
 var critDisplayName2 map[string]string = map[string]string{ // for criteria that have sub-criteria
